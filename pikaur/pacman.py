--- conflicted
+++ resolved
@@ -198,15 +198,9 @@
     def get_repo_dict(cls, **kwargs):
         if not cls._packages_dict_cache.get(cls.repo):
             if not kwargs.get('quiet'):
-<<<<<<< HEAD
                 print_status_message(_("Reading repository package databases..."))
-            cls._packages_list_cache[cls.repo] = cls.search_repo('')
-        return cls._packages_list_cache[cls.repo]
-=======
-                print_status_message("Reading repository package databases...")
             cls._packages_dict_cache[cls.repo] = cls.search_repo_dict('')
         return cls._packages_dict_cache[cls.repo]
->>>>>>> 28200b50
 
 
 def find_repo_packages(package_names):
